"""statesp.py

State space representation and functions.

This file contains the StateSpace class, which is used to represent linear
systems in state space.  This is the primary representation for the
python-control library.

"""

# Python 3 compatibility (needs to go here)
from __future__ import print_function
from __future__ import division         # for _convertToStateSpace

"""Copyright (c) 2010 by California Institute of Technology
All rights reserved.

Redistribution and use in source and binary forms, with or without
modification, are permitted provided that the following conditions
are met:

1. Redistributions of source code must retain the above copyright
   notice, this list of conditions and the following disclaimer.

2. Redistributions in binary form must reproduce the above copyright
   notice, this list of conditions and the following disclaimer in the
   documentation and/or other materials provided with the distribution.

3. Neither the name of the California Institute of Technology nor
   the names of its contributors may be used to endorse or promote
   products derived from this software without specific prior
   written permission.

THIS SOFTWARE IS PROVIDED BY THE COPYRIGHT HOLDERS AND CONTRIBUTORS
"AS IS" AND ANY EXPRESS OR IMPLIED WARRANTIES, INCLUDING, BUT NOT
LIMITED TO, THE IMPLIED WARRANTIES OF MERCHANTABILITY AND FITNESS
FOR A PARTICULAR PURPOSE ARE DISCLAIMED.  IN NO EVENT SHALL CALTECH
OR THE CONTRIBUTORS BE LIABLE FOR ANY DIRECT, INDIRECT, INCIDENTAL,
SPECIAL, EXEMPLARY, OR CONSEQUENTIAL DAMAGES (INCLUDING, BUT NOT
LIMITED TO, PROCUREMENT OF SUBSTITUTE GOODS OR SERVICES; LOSS OF
USE, DATA, OR PROFITS; OR BUSINESS INTERRUPTION) HOWEVER CAUSED AND
ON ANY THEORY OF LIABILITY, WHETHER IN CONTRACT, STRICT LIABILITY,
OR TORT (INCLUDING NEGLIGENCE OR OTHERWISE) ARISING IN ANY WAY OUT
OF THE USE OF THIS SOFTWARE, EVEN IF ADVISED OF THE POSSIBILITY OF
SUCH DAMAGE.

Author: Richard M. Murray
Date: 24 May 09
Revised: Kevin K. Chen, Dec 10

$Id$
"""

import math
import numpy as np
from numpy import any, array, asarray, concatenate, cos, delete, \
    dot, empty, exp, eye, isinf, ones, pad, sin, zeros, squeeze, pi
from numpy.random import rand, randn
from numpy.linalg import solve, eigvals, matrix_rank
from numpy.linalg.linalg import LinAlgError
import scipy as sp
from scipy.signal import cont2discrete
from scipy.signal import StateSpace as signalStateSpace
from warnings import warn
from .lti import LTI, common_timebase, isdtime
from . import config
from copy import deepcopy

__all__ = ['StateSpace', 'ss', 'rss', 'drss', 'tf2ss', 'ssdata']


# Define module default parameter values
_statesp_defaults = {
    'statesp.use_numpy_matrix': False,  # False is default in 0.9.0 and above
    'statesp.remove_useless_states': True,
    'statesp.latex_num_format': '.3g',
    'statesp.latex_repr_type': 'partitioned',
    }


def _ssmatrix(data, axis=1):
    """Convert argument to a (possibly empty) 2D state space matrix.

    The axis keyword argument makes it convenient to specify that if the input
    is a vector, it is a row (axis=1) or column (axis=0) vector.

    Parameters
    ----------
    data : array, list, or string
        Input data defining the contents of the 2D array
    axis : 0 or 1
        If input data is 1D, which axis to use for return object.  The default
        is 1, corresponding to a row matrix.

    Returns
    -------
    arr : 2D array, with shape (0, 0) if a is empty

    """
    # Convert the data into an array or matrix, as configured
    # If data is passed as a string, use (deprecated?) matrix constructor
    if config.defaults['statesp.use_numpy_matrix']:
        arr = np.matrix(data, dtype=float)
    elif isinstance(data, str):
        arr = np.array(np.matrix(data, dtype=float))
    else:
        arr = np.array(data, dtype=float)
    ndim = arr.ndim
    shape = arr.shape

    # Change the shape of the array into a 2D array
    if (ndim > 2):
        raise ValueError("state-space matrix must be 2-dimensional")

    elif (ndim == 2 and shape == (1, 0)) or \
         (ndim == 1 and shape == (0, )):
        # Passed an empty matrix or empty vector; change shape to (0, 0)
        shape = (0, 0)

    elif ndim == 1:
        # Passed a row or column vector
        shape = (1, shape[0]) if axis == 1 else (shape[0], 1)

    elif ndim == 0:
        # Passed a constant; turn into a matrix
        shape = (1, 1)

    #  Create the actual object used to store the result
    return arr.reshape(shape)


def _f2s(f):
    """Format floating point number f for StateSpace._repr_latex_.

    Numbers are converted to strings with statesp.latex_num_format.

    Inserts column separators, etc., as needed.
    """
    fmt = "{:" + config.defaults['statesp.latex_num_format'] + "}"
    sraw = fmt.format(f)
    # significand-exponent
    se = sraw.lower().split('e')
    # whole-fraction
    wf = se[0].split('.')
    s = wf[0]
    if wf[1:]:
        s += r'.&\hspace{{-1em}}{frac}'.format(frac=wf[1])
    else:
        s += r'\phantom{.}&\hspace{-1em}'

    if se[1:]:
        s += r'&\hspace{{-1em}}\cdot10^{{{:d}}}'.format(int(se[1]))
    else:
        s += r'&\hspace{-1em}\phantom{\cdot}'

    return s


class StateSpace(LTI):
    """StateSpace(A, B, C, D[, dt])

    A class for representing state-space models

    The StateSpace class is used to represent state-space realizations of
    linear time-invariant (LTI) systems:

        dx/dt = A x + B u
            y = C x + D u

    where u is the input, y is the output, and x is the state.

    The main data members are the A, B, C, and D matrices.  The class also
    keeps track of the number of states (i.e., the size of A).  The data
    format used to store state space matrices is set using the value of
    `config.defaults['use_numpy_matrix']`.  If True (default), the state space
    elements are stored as `numpy.matrix` objects; otherwise they are
    `numpy.ndarray` objects.  The :func:`~control.use_numpy_matrix` function
    can be used to set the storage type.

    A discrete time system is created by specifying a nonzero 'timebase', dt
    when the system is constructed:

    * dt = 0: continuous time system (default)
    * dt > 0: discrete time system with sampling period 'dt'
    * dt = True: discrete time with unspecified sampling period
    * dt = None: no timebase specified

    Systems must have compatible timebases in order to be combined. A discrete
    time system with unspecified sampling time (`dt = True`) can be combined
    with a system having a specified sampling time; the result will be a
    discrete time system with the sample time of the latter system. Similarly,
    a system with timebase `None` can be combined with a system having any
    timebase; the result will have the timebase of the latter system.
    The default value of dt can be changed by changing the value of
    ``control.config.defaults['control.default_dt']``.

    StateSpace instances have support for IPython LaTeX output,
    intended for pretty-printing in Jupyter notebooks.  The LaTeX
    output can be configured using
    `control.config.defaults['statesp.latex_num_format']` and
    `control.config.defaults['statesp.latex_repr_type']`.  The LaTeX output is
    tailored for MathJax, as used in Jupyter, and may look odd when
    typeset by non-MathJax LaTeX systems.

    `control.config.defaults['statesp.latex_num_format']` is a format string
    fragment, specifically the part of the format string after `'{:'`
    used to convert floating-point numbers to strings.  By default it
    is `'.3g'`.

    `control.config.defaults['statesp.latex_repr_type']` must either be
    `'partitioned'` or `'separate'`.  If `'partitioned'`, the A, B, C, D
    matrices are shown as a single, partitioned matrix; if
    `'separate'`, the matrices are shown separately.
    """

    # Allow ndarray * StateSpace to give StateSpace._rmul_() priority
    __array_priority__ = 11     # override ndarray and matrix types

    def __init__(self, *args, **kwargs):
        """
        StateSpace(A, B, C, D[, dt])

        Construct a state space object.

        The default constructor is StateSpace(A, B, C, D), where A, B, C, D
        are matrices or equivalent objects.  To create a discrete time system,
        use StateSpace(A, B, C, D, dt) where 'dt' is the sampling time (or
        True for unspecified sampling time).  To call the copy constructor,
        call StateSpace(sys), where sys is a StateSpace object.

        """
        # first get A, B, C, D matrices
        if len(args) == 4:
            # The user provided A, B, C, and D matrices.
            (A, B, C, D) = args
        elif len(args) == 5:
            # Discrete time system
            (A, B, C, D, _) = args
        elif len(args) == 1:
            # Use the copy constructor.
            if not isinstance(args[0], StateSpace):
                raise TypeError(
                    "The one-argument constructor can only take in a "
                    "StateSpace object. Received %s." % type(args[0]))
            A = args[0].A
            B = args[0].B
            C = args[0].C
            D = args[0].D
        else:
            raise ValueError(
                "Expected 1, 4, or 5 arguments; received %i." % len(args))

        # Process keyword arguments
        remove_useless = kwargs.get(
            'remove_useless',
            config.defaults['statesp.remove_useless_states'])

        # Convert all matrices to standard form
        A = _ssmatrix(A)
        # if B is a 1D array, turn it into a column vector if it fits
        if np.asarray(B).ndim == 1 and len(B) == A.shape[0]:
            B = _ssmatrix(B, axis=0)
        else:
            B = _ssmatrix(B)
        if np.asarray(C).ndim == 1 and len(C) == A.shape[0]:
            C = _ssmatrix(C, axis=1)
        else:
            C = _ssmatrix(C, axis=0)    # if this doesn't work, error below
        if np.isscalar(D) and D == 0 and B.shape[1] > 0 and C.shape[0] > 0:
            # If D is a scalar zero, broadcast it to the proper size
            D = np.zeros((C.shape[0], B.shape[1]))
        D = _ssmatrix(D)

        # TODO: use super here?
        LTI.__init__(self, inputs=D.shape[1], outputs=D.shape[0])
        self.A = A
        self.B = B
        self.C = C
        self.D = D

        # now set dt
        if len(args) == 4:
            if 'dt' in kwargs:
                dt = kwargs['dt']
            elif self.is_static_gain():
                dt = None
            else:
                dt = config.defaults['control.default_dt']
        elif len(args) == 5:
            dt = args[4]
            if 'dt' in kwargs:
                warn('received multiple dt arguments, using positional arg dt=%s'%dt)
        elif len(args) == 1:
            try:
                dt = args[0].dt
            except AttributeError:
                if self.is_static_gain():
                    dt = None
                else:
                    dt = config.defaults['control.default_dt']
        self.dt = dt
        self.states = A.shape[1]

        if 0 == self.states:
            # static gain
            # matrix's default "empty" shape is 1x0
            A.shape = (0, 0)
            B.shape = (0, self.inputs)
            C.shape = (self.outputs, 0)

        # Check that the matrix sizes are consistent.
        if self.states != A.shape[0]:
            raise ValueError("A must be square.")
        if self.states != B.shape[0]:
            raise ValueError("A and B must have the same number of rows.")
        if self.states != C.shape[1]:
            raise ValueError("A and C must have the same number of columns.")
        if self.inputs != B.shape[1]:
            raise ValueError("B and D must have the same number of columns.")
        if self.outputs != C.shape[0]:
            raise ValueError("C and D must have the same number of rows.")

        # Check for states that don't do anything, and remove them.
        if remove_useless:
            self._remove_useless_states()

    def _remove_useless_states(self):
        """Check for states that don't do anything, and remove them.

        Scan the A, B, and C matrices for rows or columns of zeros.  If the
        zeros are such that a particular state has no effect on the input-
        output dynamics, then remove that state from the A, B, and C matrices.

        """

        # Search for useless states and get indices of these states.
        #
        # Note: shape from np.where depends on whether we are storing state
        # space objects as np.matrix or np.array.  Code below will work
        # correctly in either case.
        ax1_A = np.where(~self.A.any(axis=1))[0]
        ax1_B = np.where(~self.B.any(axis=1))[0]
        ax0_A = np.where(~self.A.any(axis=0))[-1]
        ax0_C = np.where(~self.C.any(axis=0))[-1]
        useless_1 = np.intersect1d(ax1_A, ax1_B, assume_unique=True)
        useless_2 = np.intersect1d(ax0_A, ax0_C, assume_unique=True)
        useless = np.union1d(useless_1, useless_2)

        # Remove the useless states.
        self.A = delete(self.A, useless, 0)
        self.A = delete(self.A, useless, 1)
        self.B = delete(self.B, useless, 0)
        self.C = delete(self.C, useless, 1)

        self.states = self.A.shape[0]
        self.inputs = self.B.shape[1]
        self.outputs = self.C.shape[0]

    def __str__(self):
        """Return string representation of the state space system."""
        string = "\n".join([
            "{} = {}\n".format(Mvar,
                               "\n    ".join(str(M).splitlines()))
            for Mvar, M in zip(["A", "B", "C", "D"],
                               [self.A, self.B, self.C, self.D])])
        # TODO: replace with standard calls to lti functions
        if (type(self.dt) == bool and self.dt is True):
            string += "\ndt unspecified\n"
        elif (not (self.dt is None) and type(self.dt) != bool and self.dt > 0):
            string += "\ndt = " + self.dt.__str__() + "\n"
        return string

    # represent to implement a re-loadable version
    # TODO: remove the conversion to array when matrix is no longer used
    def __repr__(self):
        """Print state-space system in loadable form."""
        return "StateSpace({A}, {B}, {C}, {D}{dt})".format(
            A=asarray(self.A).__repr__(), B=asarray(self.B).__repr__(),
            C=asarray(self.C).__repr__(), D=asarray(self.D).__repr__(),
            dt=(isdtime(self, strict=True) and ", {}".format(self.dt)) or '')

    def _latex_partitioned_stateless(self):
        """`Partitioned` matrix LaTeX representation for stateless systems

        Model is presented as a matrix, D.  No partition lines are shown.

        Returns
        -------
        s : string with LaTeX representation of model
        """
        lines = [
            r'\[',
            r'\left(',
            (r'\begin{array}'
             + r'{' + 'rll' * self.inputs + '}')
            ]

        for Di in asarray(self.D):
            lines.append('&'.join(_f2s(Dij) for Dij in Di)
                         + '\\\\')

        lines.extend([
            r'\end{array}'
            r'\right)',
            r'\]'])

        return '\n'.join(lines)

    def _latex_partitioned(self):
        """Partitioned matrix LaTeX representation of state-space model

        Model is presented as a matrix partitioned into A, B, C, and D
        parts.

        Returns
        -------
        s : string with LaTeX representation of model
        """
        if self.states == 0:
            return self._latex_partitioned_stateless()

        lines = [
            r'\[',
            r'\left(',
            (r'\begin{array}'
             + r'{' + 'rll' * self.states + '|' + 'rll' * self.inputs + '}')
            ]

        for Ai, Bi in zip(asarray(self.A), asarray(self.B)):
            lines.append('&'.join([_f2s(Aij) for Aij in Ai]
                                  + [_f2s(Bij) for Bij in Bi])
                         + '\\\\')
        lines.append(r'\hline')
        for Ci, Di in zip(asarray(self.C), asarray(self.D)):
            lines.append('&'.join([_f2s(Cij) for Cij in Ci]
                                  + [_f2s(Dij) for Dij in Di])
                         + '\\\\')

        lines.extend([
            r'\end{array}'
            r'\right)',
            r'\]'])

        return '\n'.join(lines)

    def _latex_separate(self):
        """Separate matrices LaTeX representation of state-space model

        Model is presented as separate, named, A, B, C, and D matrices.

        Returns
        -------
        s : string with LaTeX representation of model
        """
        lines = [
            r'\[',
            r'\begin{array}{ll}',
            ]

        def fmt_matrix(matrix, name):
            matlines = [name
                        + r' = \left(\begin{array}{'
                        + 'rll' * matrix.shape[1]
                        + '}']
            for row in asarray(matrix):
                matlines.append('&'.join(_f2s(entry) for entry in row)
                                + '\\\\')
            matlines.extend([
                r'\end{array}'
                r'\right)'])
            return matlines

        if self.states > 0:
            lines.extend(fmt_matrix(self.A, 'A'))
            lines.append('&')
            lines.extend(fmt_matrix(self.B, 'B'))
            lines.append('\\\\')

            lines.extend(fmt_matrix(self.C, 'C'))
            lines.append('&')
        lines.extend(fmt_matrix(self.D, 'D'))

        lines.extend([
            r'\end{array}',
            r'\]'])

        return '\n'.join(lines)

    def _repr_latex_(self):
        """LaTeX representation of state-space model

        Output is controlled by config options statesp.latex_repr_type
        and statesp.latex_num_format.

        The output is primarily intended for Jupyter notebooks, which
        use MathJax to render the LaTeX, and the results may look odd
        when processed by a 'conventional' LaTeX system.

        Returns
        -------
        s : string with LaTeX representation of model

        """
        if config.defaults['statesp.latex_repr_type'] == 'partitioned':
            return self._latex_partitioned()
        elif config.defaults['statesp.latex_repr_type'] == 'separate':
            return self._latex_separate()
        else:
            cfg = config.defaults['statesp.latex_repr_type']
            raise ValueError(
                "Unknown statesp.latex_repr_type '{cfg}'".format(cfg=cfg))

    # Negation of a system
    def __neg__(self):
        """Negate a state space system."""

        return StateSpace(self.A, self.B, -self.C, -self.D, self.dt)

    # Addition of two state space systems (parallel interconnection)
    def __add__(self, other):
        """Add two LTI systems (parallel connection)."""

        # Check for a couple of special cases
        if isinstance(other, (int, float, complex, np.number)):
            # Just adding a scalar; put it in the D matrix
            A, B, C = self.A, self.B, self.C
            D = self.D + other
            dt = self.dt
        else:
            other = _convertToStateSpace(other)

            # Check to make sure the dimensions are OK
            if ((self.inputs != other.inputs) or
                    (self.outputs != other.outputs)):
                raise ValueError("Systems have different shapes.")

            dt = common_timebase(self.dt, other.dt)

            # Concatenate the various arrays
            A = concatenate((
                concatenate((self.A, zeros((self.A.shape[0],
                                            other.A.shape[-1]))), axis=1),
                concatenate((zeros((other.A.shape[0], self.A.shape[-1])),
                             other.A), axis=1)), axis=0)
            B = concatenate((self.B, other.B), axis=0)
            C = concatenate((self.C, other.C), axis=1)
            D = self.D + other.D

        return StateSpace(A, B, C, D, dt)

    # Right addition - just switch the arguments
    def __radd__(self, other):
        """Right add two LTI systems (parallel connection)."""

        return self + other

    # Subtraction of two state space systems (parallel interconnection)
    def __sub__(self, other):
        """Subtract two LTI systems."""

        return self + (-other)

    def __rsub__(self, other):
        """Right subtract two LTI systems."""

        return other + (-self)

    # Multiplication of two state space systems (series interconnection)
    def __mul__(self, other):
        """Multiply two LTI objects (serial connection)."""

        # Check for a couple of special cases
        if isinstance(other, (int, float, complex, np.number)):
            # Just multiplying by a scalar; change the output
            A, B = self.A, self.B
            C = self.C * other
            D = self.D * other
            dt = self.dt
        else:
            other = _convertToStateSpace(other)

            # Check to make sure the dimensions are OK
            if self.inputs != other.outputs:
                raise ValueError("C = A * B: A has %i column(s) (input(s)), \
                    but B has %i row(s)\n(output(s))." % (self.inputs, other.outputs))
            dt = common_timebase(self.dt, other.dt)

            # Concatenate the various arrays
            A = concatenate(
                (concatenate((other.A,
                              zeros((other.A.shape[0], self.A.shape[1]))),
                             axis=1),
                 concatenate((np.dot(self.B, other.C), self.A), axis=1)),
                axis=0)
            B = concatenate((other.B, np.dot(self.B, other.D)), axis=0)
            C = concatenate((np.dot(self.D, other.C), self.C), axis=1)
            D = np.dot(self.D, other.D)

        return StateSpace(A, B, C, D, dt)

    # Right multiplication of two state space systems (series interconnection)
    # Just need to convert LH argument to a state space object
    # TODO: __rmul__ only works for special cases (??)
    def __rmul__(self, other):
        """Right multiply two LTI objects (serial connection)."""

        # Check for a couple of special cases
        if isinstance(other, (int, float, complex, np.number)):
            # Just multiplying by a scalar; change the input
            A, C = self.A, self.C
            B = self.B * other
            D = self.D * other
            return StateSpace(A, B, C, D, self.dt)

        # is lti, and convertible?
        if isinstance(other, LTI):
            return _convertToStateSpace(other) * self

        # try to treat this as a matrix
        try:
            X = _ssmatrix(other)
            C = np.dot(X, self.C)
            D = np.dot(X, self.D)
            return StateSpace(self.A, self.B, C, D, self.dt)

        except Exception as e:
            print(e)
            pass
        raise TypeError("can't interconnect systems")

    # TODO: __div__ and __rdiv__ are not written yet.
    def __div__(self, other):
        """Divide two LTI systems."""

        raise NotImplementedError("StateSpace.__div__ is not implemented yet.")

    def __rdiv__(self, other):
        """Right divide two LTI systems."""

        raise NotImplementedError(
            "StateSpace.__rdiv__ is not implemented yet.")

    def __call__(self, x, squeeze=True):
        """Evaluate system's transfer function at complex frequency.
<<<<<<< HEAD
        
        Returns the complex frequency response `sys(x)` where `x` is `s` for 
        continuous-time systems and `z` for discrete-time systems. 

        To evaluate at a frequency omega in radians per second, enter 
        ``x = omega * 1j``, for continuous-time systems, or 
        ``x = exp(1j * omega * dt)`` for discrete-time systems. Or use 
        :meth:`StateSpace.frequency_response`. 

        Parameters
        ----------
        x: complex or complex array_like 
            Complex frequencies
        squeeze: bool, optional (default=True)
            If True and `sys` is single input single output (SISO), returns a 
            1D array or scalar depending on the length of `x`. 
            
        Returns
        -------
        fresp : (self.outputs, self.inputs, len(x)) or len(x) complex ndarray
            The frequency response of the system. Array is ``len(x)`` if and 
            only if system is SISO and ``squeeze=True``.

        """        
        # Use Slycot if available
        out = self.horner(x)
        if not hasattr(x, '__len__'): 
            # received a scalar x, squeeze down the array along last dim
            out = np.squeeze(out, axis=2)
        if squeeze and self.issiso():
            return out[0][0]
        else:
            return out

    def slycot_laub(self, x):
        """Evaluate system's transfer function at complex frequency
        using Laub's method from Slycot.

        Expects inputs and outputs to be formatted correctly. Use ``sys(x)``
        for a more user-friendly interface. 

        Parameters
        ----------
        x : complex array_like or complex
            Complex frequency

        Returns
        -------
        output : (number_outputs, number_inputs, len(x)) complex ndarray
            Frequency response
        """
        from slycot import tb05ad

        # preallocate
        x_arr = np.atleast_1d(x) # array-like version of x
        n = self.states
        m = self.inputs
        p = self.outputs
        out = np.empty((p, m, len(x_arr)), dtype=complex)
        # The first call both evaluates C(sI-A)^-1 B and also returns
        # Hessenberg transformed matrices at, bt, ct.
        result = tb05ad(n, m, p, x_arr[0], self.A, self.B, self.C, job='NG')
        # When job='NG', result = (at, bt, ct, g_i, hinvb, info)
        at = result[0]
        bt = result[1]
        ct = result[2]

        # TB05AD frequency evaluation does not include direct feedthrough.
        out[:, :, 0] = result[3] + self.D

        # Now, iterate through the remaining frequencies using the
        # transformed state matrices, at, bt, ct.

        # Start at the second frequency, already have the first.
        for kk, x_kk in enumerate(x_arr[1:len(x_arr)]):
            result = tb05ad(n, m, p, x_kk, at, bt, ct, job='NH')
            # When job='NH', result = (g_i, hinvb, info)

            # kk+1 because enumerate starts at kk = 0.
            # but zero-th spot is already filled.
            out[:, :, kk+1] = result[0] + self.D
        return out

    def horner(self, x):
        """Evaluate system's transfer function at complex frequency
        using Laub's or Horner's method. 

        Evaluates `sys(x)` where `x` is `s` for continuous-time systems and `z` 
        for discrete-time systems. 
        
        Expects inputs and outputs to be formatted correctly. Use ``sys(x)``
        for a more user-friendly interface. 
=======

        Returns the complex frequency response `sys(x)` where `x` is `s` for
        continuous-time systems and `z` for discrete-time systems.

        To evaluate at a frequency omega in radians per second, enter
        ``x = omega * 1j``, for continuous-time systems, or
        ``x = exp(1j * omega * dt)`` for discrete-time systems. Or use
        :meth:`StateSpace.frequency_response`.

        Parameters
        ----------
        x: complex or complex array_like
            Complex frequencies
        squeeze: bool, optional (default=True)
            If True and `sys` is single input single output (SISO), returns a
            1D array or scalar depending on the length of `x`.

        Returns
        -------
        fresp : (self.outputs, self.inputs, len(x)) or len(x) complex ndarray
            The frequency response of the system. Array is ``len(x)`` if and
            only if system is SISO and ``squeeze=True``.

        """
        # Use Slycot if available
        out = self.horner(x)
        if not hasattr(x, '__len__'):
            # received a scalar x, squeeze down the array along last dim
            out = np.squeeze(out, axis=2)
        if squeeze and self.issiso():
            return out[0][0]
        else:
            return out

    def slycot_laub(self, x):
        """Evaluate system's transfer function at complex frequency
        using Laub's method from Slycot.

        Expects inputs and outputs to be formatted correctly. Use ``sys(x)``
        for a more user-friendly interface.

        Parameters
        ----------
        x : complex array_like or complex
            Complex frequency

        Returns
        -------
        output : (number_outputs, number_inputs, len(x)) complex ndarray
            Frequency response
        """
        from slycot import tb05ad

        # preallocate
        x_arr = np.atleast_1d(x) # array-like version of x
        n = self.states
        m = self.inputs
        p = self.outputs
        out = np.empty((p, m, len(x_arr)), dtype=complex)
        # The first call both evaluates C(sI-A)^-1 B and also returns
        # Hessenberg transformed matrices at, bt, ct.
        result = tb05ad(n, m, p, x_arr[0], self.A, self.B, self.C, job='NG')
        # When job='NG', result = (at, bt, ct, g_i, hinvb, info)
        at = result[0]
        bt = result[1]
        ct = result[2]

        # TB05AD frequency evaluation does not include direct feedthrough.
        out[:, :, 0] = result[3] + self.D

        # Now, iterate through the remaining frequencies using the
        # transformed state matrices, at, bt, ct.

        # Start at the second frequency, already have the first.
        for kk, x_kk in enumerate(x_arr[1:len(x_arr)]):
            result = tb05ad(n, m, p, x_kk, at, bt, ct, job='NH')
            # When job='NH', result = (g_i, hinvb, info)

            # kk+1 because enumerate starts at kk = 0.
            # but zero-th spot is already filled.
            out[:, :, kk+1] = result[0] + self.D
        return out

    def horner(self, x):
        """Evaluate system's transfer function at complex frequency
        using Laub's or Horner's method.

        Evaluates `sys(x)` where `x` is `s` for continuous-time systems and `z`
        for discrete-time systems.

        Expects inputs and outputs to be formatted correctly. Use ``sys(x)``
        for a more user-friendly interface.
>>>>>>> 195bec3e

        Parameters
        ----------
        x : complex array_like or complex
            Complex frequencies

        Returns
        -------
        output : (self.outputs, self.inputs, len(x)) complex ndarray
            Frequency response

        Notes
        -----
<<<<<<< HEAD
        Attempts to use Laub's method from Slycot library, with a 
=======
        Attempts to use Laub's method from Slycot library, with a
>>>>>>> 195bec3e
        fall-back to python code.
        """
        try:
            out = self.slycot_laub(x)
<<<<<<< HEAD
        except (ImportError, Exception):  
            # Fall back because either Slycot unavailable or cannot handle 
            # certain cases.
            x_arr = np.atleast_1d(x) # force to be an array    
            # Preallocate 
            out = empty((self.outputs, self.inputs, len(x_arr)), dtype=complex)
            
            #TODO: can this be vectorized? 
            for idx, x_idx in enumerate(x_arr):
                out[:,:,idx] = \
                    np.dot(self.C, 
=======
        except (ImportError, Exception):
            # Fall back because either Slycot unavailable or cannot handle
            # certain cases.
            x_arr = np.atleast_1d(x) # force to be an array
            # Preallocate
            out = empty((self.outputs, self.inputs, len(x_arr)), dtype=complex)

            #TODO: can this be vectorized?
            for idx, x_idx in enumerate(x_arr):
                out[:,:,idx] = \
                    np.dot(self.C,
>>>>>>> 195bec3e
                        solve(x_idx * eye(self.states) - self.A, self.B)) \
                    + self.D
        return out

    def freqresp(self, omega):
<<<<<<< HEAD
        """(deprecated) Evaluate transfer function at complex frequencies. 
        
        .. deprecated::0.9.0 
            Method has been given the more pythonic name 
            :meth:`StateSpace.frequency_response`. Or use 
=======
        """(deprecated) Evaluate transfer function at complex frequencies.

        .. deprecated::0.9.0
            Method has been given the more pythonic name
            :meth:`StateSpace.frequency_response`. Or use
>>>>>>> 195bec3e
            :func:`freqresp` in the MATLAB compatibility module.
        """
        warn("StateSpace.freqresp(omega) will be removed in a "
             "future release of python-control; use "
             "sys.frequency_response(omega), or freqresp(sys, omega) in the "
<<<<<<< HEAD
             "MATLAB compatibility module instead", DeprecationWarning)        
=======
             "MATLAB compatibility module instead", DeprecationWarning)
>>>>>>> 195bec3e
        return self.frequency_response(omega)

    # Compute poles and zeros
    def pole(self):
        """Compute the poles of a state space system."""

        return eigvals(self.A) if self.states else np.array([])

    def zero(self):
        """Compute the zeros of a state space system."""

        if not self.states:
            return np.array([])

        # Use AB08ND from Slycot if it's available, otherwise use
        # scipy.lingalg.eigvals().
        try:
            from slycot import ab08nd

            out = ab08nd(self.A.shape[0], self.B.shape[1], self.C.shape[0],
                         self.A, self.B, self.C, self.D)
            nu = out[0]
            if nu == 0:
                return np.array([])
            else:
                return sp.linalg.eigvals(out[8][0:nu, 0:nu],
                                         out[9][0:nu, 0:nu])

        except ImportError:  # Slycot unavailable. Fall back to scipy.
            if self.C.shape[0] != self.D.shape[1]:
                raise NotImplementedError("StateSpace.zero only supports "
                                          "systems with the same number of "
                                          "inputs as outputs.")

            # This implements the QZ algorithm for finding transmission zeros
            # from
            # https://dspace.mit.edu/bitstream/handle/1721.1/841/P-0802-06587335.pdf.
            # The QZ algorithm solves the generalized eigenvalue problem: given
            # `L = [A, B; C, D]` and `M = [I_nxn 0]`, find all finite lambda
            # for which there exist nontrivial solutions of the equation
            # `Lz - lamba Mz`.
            #
            # The generalized eigenvalue problem is only solvable if its
            # arguments are square matrices.
            L = concatenate((concatenate((self.A, self.B), axis=1),
                             concatenate((self.C, self.D), axis=1)), axis=0)
            M = pad(eye(self.A.shape[0]), ((0, self.C.shape[0]),
                                           (0, self.B.shape[1])), "constant")
            return np.array([x for x in sp.linalg.eigvals(L, M,
                                                          overwrite_a=True)
                             if not isinf(x)])

    # Feedback around a state space system
    def feedback(self, other=1, sign=-1):
        """Feedback interconnection between two LTI systems."""

        other = _convertToStateSpace(other)

        # Check to make sure the dimensions are OK
        if (self.inputs != other.outputs) or (self.outputs != other.inputs):
            raise ValueError("State space systems don't have compatible "
                             "inputs/outputs for feedback.")
        dt = common_timebase(self.dt, other.dt)

        A1 = self.A
        B1 = self.B
        C1 = self.C
        D1 = self.D
        A2 = other.A
        B2 = other.B
        C2 = other.C
        D2 = other.D

        F = eye(self.inputs) - sign * np.dot(D2, D1)
        if matrix_rank(F) != self.inputs:
            raise ValueError(
                "I - sign * D2 * D1 is singular to working precision.")

        # Precompute F\D2 and F\C2 (E = inv(F))
        # We can solve two linear systems in one pass, since the
        # coefficients matrix F is the same. Thus, we perform the LU
        # decomposition (cubic runtime complexity) of F only once!
        # The remaining back substitutions are only quadratic in runtime.
        E_D2_C2 = solve(F, concatenate((D2, C2), axis=1))
        E_D2 = E_D2_C2[:, :other.inputs]
        E_C2 = E_D2_C2[:, other.inputs:]

        T1 = eye(self.outputs) + sign * np.dot(D1, E_D2)
        T2 = eye(self.inputs) + sign * np.dot(E_D2, D1)

        A = concatenate(
            (concatenate(
                (A1 + sign * np.dot(np.dot(B1, E_D2), C1),
                 sign * np.dot(B1, E_C2)), axis=1),
             concatenate(
                 (np.dot(B2, np.dot(T1, C1)),
                  A2 + sign * np.dot(np.dot(B2, D1), E_C2)), axis=1)),
            axis=0)
        B = concatenate((np.dot(B1, T2), np.dot(np.dot(B2, D1), T2)), axis=0)
        C = concatenate((np.dot(T1, C1), sign * np.dot(D1, E_C2)), axis=1)
        D = np.dot(D1, T2)

        return StateSpace(A, B, C, D, dt)

    def lft(self, other, nu=-1, ny=-1):
        """Return the Linear Fractional Transformation.

        A definition of the LFT operator can be found in Appendix A.7,
        page 512 in the 2nd Edition, Multivariable Feedback Control by
        Sigurd Skogestad.

        An alternative definition can be found here:
        https://www.mathworks.com/help/control/ref/lft.html

        Parameters
        ----------
        other : LTI
            The lower LTI system
        ny : int, optional
            Dimension of (plant) measurement output.
        nu : int, optional
            Dimension of (plant) control input.

        """
        other = _convertToStateSpace(other)
        # maximal values for nu, ny
        if ny == -1:
            ny = min(other.inputs, self.outputs)
        if nu == -1:
            nu = min(other.outputs, self.inputs)
        # dimension check
        # TODO

        dt = common_timebase(self.dt, other.dt)

        # submatrices
        A = self.A
        B1 = self.B[:, :self.inputs - nu]
        B2 = self.B[:, self.inputs - nu:]
        C1 = self.C[:self.outputs - ny, :]
        C2 = self.C[self.outputs - ny:, :]
        D11 = self.D[:self.outputs - ny, :self.inputs - nu]
        D12 = self.D[:self.outputs - ny, self.inputs - nu:]
        D21 = self.D[self.outputs - ny:, :self.inputs - nu]
        D22 = self.D[self.outputs - ny:, self.inputs - nu:]

        # submatrices
        Abar = other.A
        Bbar1 = other.B[:, :ny]
        Bbar2 = other.B[:, ny:]
        Cbar1 = other.C[:nu, :]
        Cbar2 = other.C[nu:, :]
        Dbar11 = other.D[:nu, :ny]
        Dbar12 = other.D[:nu, ny:]
        Dbar21 = other.D[nu:, :ny]
        Dbar22 = other.D[nu:, ny:]

        # well-posed check
        F = np.block([[np.eye(ny), -D22], [-Dbar11, np.eye(nu)]])
        if matrix_rank(F) != ny + nu:
            raise ValueError("lft not well-posed to working precision.")

        # solve for the resulting ss by solving for [y, u] using [x,
        # xbar] and [w1, w2].
        TH = np.linalg.solve(F, np.block(
            [[C2, np.zeros((ny, other.states)),
              D21, np.zeros((ny, other.inputs - ny))],
             [np.zeros((nu, self.states)), Cbar1,
              np.zeros((nu, self.inputs - nu)), Dbar12]]
        ))
        T11 = TH[:ny, :self.states]
        T12 = TH[:ny, self.states: self.states + other.states]
        T21 = TH[ny:, :self.states]
        T22 = TH[ny:, self.states: self.states + other.states]
        H11 = TH[:ny, self.states + other.states:self.states +
                 other.states + self.inputs - nu]
        H12 = TH[:ny, self.states + other.states + self.inputs - nu:]
        H21 = TH[ny:, self.states + other.states:self.states +
                 other.states + self.inputs - nu]
        H22 = TH[ny:, self.states + other.states + self.inputs - nu:]

        Ares = np.block([
            [A + B2.dot(T21), B2.dot(T22)],
            [Bbar1.dot(T11), Abar + Bbar1.dot(T12)]
        ])

        Bres = np.block([
            [B1 + B2.dot(H21), B2.dot(H22)],
            [Bbar1.dot(H11), Bbar2 + Bbar1.dot(H12)]
        ])

        Cres = np.block([
            [C1 + D12.dot(T21), D12.dot(T22)],
            [Dbar21.dot(T11), Cbar2 + Dbar21.dot(T12)]
        ])

        Dres = np.block([
            [D11 + D12.dot(H21), D12.dot(H22)],
            [Dbar21.dot(H11), Dbar22 + Dbar21.dot(H12)]
        ])
        return StateSpace(Ares, Bres, Cres, Dres, dt)

    def minreal(self, tol=0.0):
        """Calculate a minimal realization, removes unobservable and
        uncontrollable states"""
        if self.states:
            try:
                from slycot import tb01pd
                B = empty((self.states, max(self.inputs, self.outputs)))
                B[:, :self.inputs] = self.B
                C = empty((max(self.outputs, self.inputs), self.states))
                C[:self.outputs, :] = self.C
                A, B, C, nr = tb01pd(self.states, self.inputs, self.outputs,
                                     self.A, B, C, tol=tol)
                return StateSpace(A[:nr, :nr], B[:nr, :self.inputs],
                                  C[:self.outputs, :nr], self.D)
            except ImportError:
                raise TypeError("minreal requires slycot tb01pd")
        else:
            return StateSpace(self)

    def returnScipySignalLTI(self, strict=True):
        """Return a list of a list of :class:`scipy.signal.lti` objects.

        For instance,

        >>> out = ssobject.returnScipySignalLTI()
        >>> out[3][5]

        is a :class:`scipy.signal.lti` object corresponding to the transfer
        function from the 6th input to the 4th output.

        Parameters
        ----------
        strict : bool, optional
            True (default):
                The timebase `ssobject.dt` cannot be None; it must
                be continuous (0) or discrete (True or > 0).
            False:
              If `ssobject.dt` is None, continuous time
              :class:`scipy.signal.lti` objects are returned.

        Returns
        -------
        out : list of list of :class:`scipy.signal.StateSpace`
            continuous time (inheriting from :class:`scipy.signal.lti`)
            or discrete time (inheriting from :class:`scipy.signal.dlti`)
            SISO objects
        """
        if strict and self.dt is None:
            raise ValueError("with strict=True, dt cannot be None")

        if self.dt:
            kwdt = {'dt': self.dt}
        else:
            # scipy convention for continuous time lti systems: call without
            # dt keyword argument
            kwdt = {}

        # Preallocate the output.
        out = [[[] for _ in range(self.inputs)] for _ in range(self.outputs)]

        for i in range(self.outputs):
            for j in range(self.inputs):
                out[i][j] = signalStateSpace(asarray(self.A),
                                             asarray(self.B[:, j:j + 1]),
                                             asarray(self.C[i:i + 1, :]),
                                             asarray(self.D[i:i + 1, j:j + 1]),
                                             **kwdt)

        return out

    def append(self, other):
        """Append a second model to the present model.

        The second model is converted to state-space if necessary, inputs and
        outputs are appended and their order is preserved"""
        if not isinstance(other, StateSpace):
            other = _convertToStateSpace(other)

        self.dt = common_timebase(self.dt, other.dt)

        n = self.states + other.states
        m = self.inputs + other.inputs
        p = self.outputs + other.outputs
        A = zeros((n, n))
        B = zeros((n, m))
        C = zeros((p, n))
        D = zeros((p, m))
        A[:self.states, :self.states] = self.A
        A[self.states:, self.states:] = other.A
        B[:self.states, :self.inputs] = self.B
        B[self.states:, self.inputs:] = other.B
        C[:self.outputs, :self.states] = self.C
        C[self.outputs:, self.states:] = other.C
        D[:self.outputs, :self.inputs] = self.D
        D[self.outputs:, self.inputs:] = other.D
        return StateSpace(A, B, C, D, self.dt)

    def __getitem__(self, indices):
        """Array style access"""
        if len(indices) != 2:
            raise IOError('must provide indices of length 2 for state space')
        i = indices[0]
        j = indices[1]
        return StateSpace(self.A, self.B[:, j], self.C[i, :],
                          self.D[i, j], self.dt)

    def sample(self, Ts, method='zoh', alpha=None, prewarp_frequency=None):
        """Convert a continuous time system to discrete time

        Creates a discrete-time system from a continuous-time system by
        sampling.  Multiple methods of conversion are supported.

        Parameters
        ----------
        Ts : float
            Sampling period
        method :  {"gbt", "bilinear", "euler", "backward_diff", "zoh"}
            Which method to use:

            * gbt: generalized bilinear transformation
            * bilinear: Tustin's approximation ("gbt" with alpha=0.5)
            * euler: Euler (or forward differencing) method ("gbt" with
              alpha=0)
            * backward_diff: Backwards differencing ("gbt" with alpha=1.0)
            * zoh: zero-order hold (default)

        alpha : float within [0, 1]
            The generalized bilinear transformation weighting parameter, which
            should only be specified with method="gbt", and is ignored
            otherwise

        prewarp_frequency : float within [0, infinity)
            The frequency [rad/s] at which to match with the input continuous-
            time system's magnitude and phase (the gain=1 crossover frequency,
            for example). Should only be specified with method='bilinear' or
            'gbt' with alpha=0.5 and ignored otherwise.

        Returns
        -------
        sysd : StateSpace
            Discrete time system, with sampling rate Ts

        Notes
        -----
        Uses :func:`scipy.signal.cont2discrete`

        Examples
        --------
        >>> sys = StateSpace(0, 1, 1, 0)
        >>> sysd = sys.sample(0.5, method='bilinear')

        """
        if not self.isctime():
            raise ValueError("System must be continuous time system")

        sys = (self.A, self.B, self.C, self.D)
        if (method == 'bilinear' or (method == 'gbt' and alpha == 0.5)) and \
                prewarp_frequency is not None:
            Twarp = 2 * np.tan(prewarp_frequency * Ts/2)/prewarp_frequency
        else:
            Twarp = Ts
        Ad, Bd, C, D, _ = cont2discrete(sys, Twarp, method, alpha)
        return StateSpace(Ad, Bd, C, D, Ts)

    def dcgain(self):
        """Return the zero-frequency gain

        The zero-frequency gain of a continuous-time state-space
        system is given by:

        .. math: G(0) = - C A^{-1} B + D

        and of a discrete-time state-space system by:

        .. math: G(1) = C (I - A)^{-1} B + D

        Returns
        -------
        gain : ndarray
            An array of shape (outputs,inputs); the array will either
            be the zero-frequency (or DC) gain, or, if the frequency
            response is singular, the array will be filled with np.nan.
        """
        try:
            if self.isctime():
                gain = np.asarray(self.D -
                                  self.C.dot(np.linalg.solve(self.A, self.B)))
            else:
                gain = np.squeeze(self.horner(1))
        except LinAlgError:
            # eigenvalue at DC
            gain = np.tile(np.nan, (self.outputs, self.inputs))
        return np.squeeze(gain)

    def is_static_gain(self):
        """True if and only if the system has no dynamics, that is,
        if A and B are zero. """
        return not np.any(self.A) and not np.any(self.B)


# TODO: add discrete time check
def _convertToStateSpace(sys, **kw):
    """Convert a system to state space form (if needed).

    If sys is already a state space, then it is returned.  If sys is a
    transfer function object, then it is converted to a state space and
    returned.  If sys is a scalar, then the number of inputs and outputs can
    be specified manually, as in:

    >>> sys = _convertToStateSpace(3.) # Assumes inputs = outputs = 1
    >>> sys = _convertToStateSpace(1., inputs=3, outputs=2)

    In the latter example, A = B = C = 0 and D = [[1., 1., 1.]
                                                  [1., 1., 1.]].
    """
    from .xferfcn import TransferFunction
    import itertools

    if isinstance(sys, StateSpace):
        if len(kw):
            raise TypeError("If sys is a StateSpace, _convertToStateSpace "
                            "cannot take keywords.")

        # Already a state space system; just return it
        return sys

    elif isinstance(sys, TransferFunction):
        # Make sure the transfer function is proper
        if any([[len(num) for num in col] for col in sys.num] >
               [[len(num) for num in col] for col in sys.den]):
            raise ValueError("Transfer function is non-proper; can't "
                             "convert to StateSpace system.")
        try:
            from slycot import td04ad
            if len(kw):
                raise TypeError("If sys is a TransferFunction, "
                                "_convertToStateSpace cannot take keywords.")

            # Change the numerator and denominator arrays so that the transfer
            # function matrix has a common denominator.
            # matrices are also sized/padded to fit td04ad
            num, den, denorder = sys.minreal()._common_den()

            # transfer function to state space conversion now should work!
            ssout = td04ad('C', sys.inputs, sys.outputs,
                           denorder, den, num, tol=0)

            states = ssout[0]
            return StateSpace(ssout[1][:states, :states],
                              ssout[2][:states, :sys.inputs],
                              ssout[3][:sys.outputs, :states], ssout[4],
                              sys.dt)
        except ImportError:
            # No Slycot.  Scipy tf->ss can't handle MIMO, but static
            # MIMO is an easy special case we can check for here
            maxn = max(max(len(n) for n in nrow)
                       for nrow in sys.num)
            maxd = max(max(len(d) for d in drow)
                       for drow in sys.den)
            if 1 == maxn and 1 == maxd:
                D = empty((sys.outputs, sys.inputs), dtype=float)
                for i, j in itertools.product(range(sys.outputs),
                                              range(sys.inputs)):
                    D[i, j] = sys.num[i][j][0] / sys.den[i][j][0]
                return StateSpace([], [], [], D, sys.dt)
            else:
                if sys.inputs != 1 or sys.outputs != 1:
                    raise TypeError("No support for MIMO without slycot")

                # TODO: do we want to squeeze first and check dimenations?
                # I think this will fail if num and den aren't 1-D after
                # the squeeze
                A, B, C, D = \
                    sp.signal.tf2ss(squeeze(sys.num), squeeze(sys.den))
                return StateSpace(A, B, C, D, sys.dt)

    elif isinstance(sys, (int, float, complex, np.number)):
        if "inputs" in kw:
            inputs = kw["inputs"]
        else:
            inputs = 1
        if "outputs" in kw:
            outputs = kw["outputs"]
        else:
            outputs = 1

        # Generate a simple state space system of the desired dimension
        # The following Doesn't work due to inconsistencies in ltisys:
        #   return StateSpace([[]], [[]], [[]], eye(outputs, inputs))
        return StateSpace(0., zeros((1, inputs)), zeros((outputs, 1)),
                          sys * ones((outputs, inputs)))

    # If this is a matrix, try to create a constant feedthrough
    try:
        D = _ssmatrix(sys)
        return StateSpace([], [], [], D)
    except Exception as e:
        print("Failure to assume argument is matrix-like in"
              " _convertToStateSpace, result %s" % e)

    raise TypeError("Can't convert given type to StateSpace system.")


# TODO: add discrete time option
def _rss_generate(states, inputs, outputs, type, strictly_proper=False):
    """Generate a random state space.

    This does the actual random state space generation expected from rss and
    drss.  type is 'c' for continuous systems and 'd' for discrete systems.

    """

    # Probability of repeating a previous root.
    pRepeat = 0.05
    # Probability of choosing a real root.  Note that when choosing a complex
    # root, the conjugate gets chosen as well.  So the expected proportion of
    # real roots is pReal / (pReal + 2 * (1 - pReal)).
    pReal = 0.6
    # Probability that an element in B or C will not be masked out.
    pBCmask = 0.8
    # Probability that an element in D will not be masked out.
    pDmask = 0.3
    # Probability that D = 0.
    pDzero = 0.5

    # Check for valid input arguments.
    if states < 1 or states % 1:
        raise ValueError("states must be a positive integer.  states = %g." %
                         states)
    if inputs < 1 or inputs % 1:
        raise ValueError("inputs must be a positive integer.  inputs = %g." %
                         inputs)
    if outputs < 1 or outputs % 1:
        raise ValueError("outputs must be a positive integer.  outputs = %g." %
                         outputs)

    # Make some poles for A.  Preallocate a complex array.
    poles = zeros(states) + zeros(states) * 0.j
    i = 0

    while i < states:
        if rand() < pRepeat and i != 0 and i != states - 1:
            # Small chance of copying poles, if we're not at the first or last
            # element.
            if poles[i-1].imag == 0:
                # Copy previous real pole.
                poles[i] = poles[i-1]
                i += 1
            else:
                # Copy previous complex conjugate pair of poles.
                poles[i:i+2] = poles[i-2:i]
                i += 2
        elif rand() < pReal or i == states - 1:
            # No-oscillation pole.
            if type == 'c':
                poles[i] = -exp(randn()) + 0.j
            elif type == 'd':
                poles[i] = 2. * rand() - 1.
            i += 1
        else:
            # Complex conjugate pair of oscillating poles.
            if type == 'c':
                poles[i] = complex(-exp(randn()), 3. * exp(randn()))
            elif type == 'd':
                mag = rand()
                phase = 2. * math.pi * rand()
                poles[i] = complex(mag * cos(phase), mag * sin(phase))
            poles[i+1] = complex(poles[i].real, -poles[i].imag)
            i += 2

    # Now put the poles in A as real blocks on the diagonal.
    A = zeros((states, states))
    i = 0
    while i < states:
        if poles[i].imag == 0:
            A[i, i] = poles[i].real
            i += 1
        else:
            A[i, i] = A[i+1, i+1] = poles[i].real
            A[i, i+1] = poles[i].imag
            A[i+1, i] = -poles[i].imag
            i += 2
    # Finally, apply a transformation so that A is not block-diagonal.
    while True:
        T = randn(states, states)
        try:
            A = dot(solve(T, A), T)  # A = T \ A * T
            break
        except LinAlgError:
            # In the unlikely event that T is rank-deficient, iterate again.
            pass

    # Make the remaining matrices.
    B = randn(states, inputs)
    C = randn(outputs, states)
    D = randn(outputs, inputs)

    # Make masks to zero out some of the elements.
    while True:
        Bmask = rand(states, inputs) < pBCmask
        if any(Bmask):  # Retry if we get all zeros.
            break
    while True:
        Cmask = rand(outputs, states) < pBCmask
        if any(Cmask):  # Retry if we get all zeros.
            break
    if rand() < pDzero:
        Dmask = zeros((outputs, inputs))
    else:
        Dmask = rand(outputs, inputs) < pDmask

    # Apply masks.
    B = B * Bmask
    C = C * Cmask
    D = D * Dmask if not strictly_proper else zeros(D.shape)

    return StateSpace(A, B, C, D)


# Convert a MIMO system to a SISO system
# TODO: add discrete time check
def _mimo2siso(sys, input, output, warn_conversion=False):
    # pylint: disable=W0622
    """
    Convert a MIMO system to a SISO system. (Convert a system with multiple
    inputs and/or outputs, to a system with a single input and output.)

    The input and output that are used in the SISO system can be selected
    with the parameters ``input`` and ``output``. All other inputs are set
    to 0, all other outputs are ignored.

    If ``sys`` is already a SISO system, it will be returned unaltered.

    Parameters
    ----------
    sys : StateSpace
        Linear (MIMO) system that should be converted.
    input : int
        Index of the input that will become the SISO system's only input.
    output : int
        Index of the output that will become the SISO system's only output.
    warn_conversion : bool, optional
        If `True`, print a message when sys is a MIMO system,
        warning that a conversion will take place.  Default is False.

    Returns
    sys : StateSpace
        The converted (SISO) system.
    """
    if not (isinstance(input, int) and isinstance(output, int)):
        raise TypeError("Parameters ``input`` and ``output`` must both "
                        "be integer numbers.")
    if not (0 <= input < sys.inputs):
        raise ValueError("Selected input does not exist. "
                         "Selected input: {sel}, "
                         "number of system inputs: {ext}."
                         .format(sel=input, ext=sys.inputs))
    if not (0 <= output < sys.outputs):
        raise ValueError("Selected output does not exist. "
                         "Selected output: {sel}, "
                         "number of system outputs: {ext}."
                         .format(sel=output, ext=sys.outputs))
    # Convert sys to SISO if necessary
    if sys.inputs > 1 or sys.outputs > 1:
        if warn_conversion:
            warn("Converting MIMO system to SISO system. "
                 "Only input {i} and output {o} are used."
                 .format(i=input, o=output))
        # $X = A*X + B*U
        #  Y = C*X + D*U
        new_B = sys.B[:, input]
        new_C = sys.C[output, :]
        new_D = sys.D[output, input]
        sys = StateSpace(sys.A, new_B, new_C, new_D, sys.dt)

    return sys


def _mimo2simo(sys, input, warn_conversion=False):
    # pylint: disable=W0622
    """
    Convert a MIMO system to a SIMO system. (Convert a system with multiple
    inputs and/or outputs, to a system with a single input but possibly
    multiple outputs.)

    The input that is used in the SIMO system can be selected with the
    parameter ``input``. All other inputs are set to 0, all other
    outputs are ignored.

    If ``sys`` is already a SIMO system, it will be returned unaltered.

    Parameters
    ----------
    sys: StateSpace
        Linear (MIMO) system that should be converted.
    input: int
        Index of the input that will become the SIMO system's only input.
    warn_conversion: bool
        If True: print a warning message when sys is a MIMO system.
        Warn that a conversion will take place.

    Returns
    -------
    sys: StateSpace
        The converted (SIMO) system.
    """
    if not (isinstance(input, int)):
        raise TypeError("Parameter ``input`` be an integer number.")
    if not (0 <= input < sys.inputs):
        raise ValueError("Selected input does not exist. "
                         "Selected input: {sel}, "
                         "number of system inputs: {ext}."
                         .format(sel=input, ext=sys.inputs))
    # Convert sys to SISO if necessary
    if sys.inputs > 1:
        if warn_conversion:
            warn("Converting MIMO system to SIMO system. "
                 "Only input {i} is used." .format(i=input))
        # $X = A*X + B*U
        #  Y = C*X + D*U
        new_B = sys.B[:, input:input+1]
        new_D = sys.D[:, input:input+1]
        sys = StateSpace(sys.A, new_B, sys.C, new_D, sys.dt)

    return sys

def ss(*args, **kwargs):
    """ss(A, B, C, D[, dt])

    Create a state space system.

    The function accepts either 1, 4 or 5 parameters:

    ``ss(sys)``
        Convert a linear system into space system form. Always creates a
        new system, even if sys is already a StateSpace object.

    ``ss(A, B, C, D)``
        Create a state space system from the matrices of its state and
        output equations:

        .. math::
            \\dot x = A \\cdot x + B \\cdot u

            y = C \\cdot x + D \\cdot u

    ``ss(A, B, C, D, dt)``
        Create a discrete-time state space system from the matrices of
        its state and output equations:

        .. math::
            x[k+1] = A \\cdot x[k] + B \\cdot u[k]

            y[k] = C \\cdot x[k] + D \\cdot u[ki]

        The matrices can be given as *array like* data types or strings.
        Everything that the constructor of :class:`numpy.matrix` accepts is
        permissible here too.

    Parameters
    ----------
    sys: StateSpace or TransferFunction
        A linear system
    A: array_like or string
        System matrix
    B: array_like or string
        Control matrix
    C: array_like or string
        Output matrix
    D: array_like or string
        Feed forward matrix
    dt: If present, specifies the timebase of the system

    Returns
    -------
    out: :class:`StateSpace`
        The new linear system

    Raises
    ------
    ValueError
        if matrix sizes are not self-consistent

    See Also
    --------
    StateSpace
    tf
    ss2tf
    tf2ss

    Examples
    --------
    >>> # Create a StateSpace object from four "matrices".
    >>> sys1 = ss("1. -2; 3. -4", "5.; 7", "6. 8", "9.")

    >>> # Convert a TransferFunction to a StateSpace object.
    >>> sys_tf = tf([2.], [1., 3])
    >>> sys2 = ss(sys_tf)

    """

    if len(args) == 4 or len(args) == 5:
        return StateSpace(*args, **kwargs)
    elif len(args) == 1:
        from .xferfcn import TransferFunction
        sys = args[0]
        if isinstance(sys, StateSpace):
            return deepcopy(sys)
        elif isinstance(sys, TransferFunction):
            return tf2ss(sys)
        else:
            raise TypeError("ss(sys): sys must be a StateSpace or "
                            "TransferFunction object.  It is %s." % type(sys))
    else:
        raise ValueError("Needs 1, 4, or 5 arguments; received %i." % len(args))


def tf2ss(*args):
    """tf2ss(sys)

    Transform a transfer function to a state space system.

    The function accepts either 1 or 2 parameters:

    ``tf2ss(sys)``
        Convert a linear system into transfer function form. Always creates
        a new system, even if sys is already a TransferFunction object.

    ``tf2ss(num, den)``
        Create a transfer function system from its numerator and denominator
        polynomial coefficients.

        For details see: :func:`tf`

    Parameters
    ----------
    sys : LTI (StateSpace or TransferFunction)
        A linear system
    num : array_like, or list of list of array_like
        Polynomial coefficients of the numerator
    den : array_like, or list of list of array_like
        Polynomial coefficients of the denominator

    Returns
    -------
    out : StateSpace
        New linear system in state space form

    Raises
    ------
    ValueError
        if `num` and `den` have invalid or unequal dimensions, or if an
        invalid number of arguments is passed in
    TypeError
        if `num` or `den` are of incorrect type, or if sys is not a
        TransferFunction object

    See Also
    --------
    ss
    tf
    ss2tf

    Examples
    --------
    >>> num = [[[1., 2.], [3., 4.]], [[5., 6.], [7., 8.]]]
    >>> den = [[[9., 8., 7.], [6., 5., 4.]], [[3., 2., 1.], [-1., -2., -3.]]]
    >>> sys1 = tf2ss(num, den)

    >>> sys_tf = tf(num, den)
    >>> sys2 = tf2ss(sys_tf)

    """

    from .xferfcn import TransferFunction
    if len(args) == 2 or len(args) == 3:
        # Assume we were given the num, den
        return _convertToStateSpace(TransferFunction(*args))

    elif len(args) == 1:
        sys = args[0]
        if not isinstance(sys, TransferFunction):
            raise TypeError("tf2ss(sys): sys must be a TransferFunction "
                            "object.")
        return _convertToStateSpace(sys)
    else:
        raise ValueError("Needs 1 or 2 arguments; received %i." % len(args))


def rss(states=1, outputs=1, inputs=1, strictly_proper=False):
    """
    Create a stable *continuous* random state space object.

    Parameters
    ----------
    states : integer
        Number of state variables
    inputs : integer
        Number of system inputs
    outputs : integer
        Number of system outputs
    strictly_proper : bool, optional
        If set to 'True', returns a proper system (no direct term).  Default
        value is 'False'.

    Returns
    -------
    sys : StateSpace
        The randomly created linear system

    Raises
    ------
    ValueError
        if any input is not a positive integer

    See Also
    --------
    drss

    Notes
    -----
    If the number of states, inputs, or outputs is not specified, then the
    missing numbers are assumed to be 1.  The poles of the returned system
    will always have a negative real part.

    """

    return _rss_generate(states, inputs, outputs, 'c',
                         strictly_proper=strictly_proper)


def drss(states=1, outputs=1, inputs=1, strictly_proper=False):
    """
    Create a stable *discrete* random state space object.

    Parameters
    ----------
    states : integer
        Number of state variables
    inputs : integer
        Number of system inputs
    outputs : integer
        Number of system outputs

    Returns
    -------
    sys : StateSpace
        The randomly created linear system

    Raises
    ------
    ValueError
        if any input is not a positive integer

    See Also
    --------
    rss

    Notes
    -----
    If the number of states, inputs, or outputs is not specified, then the
    missing numbers are assumed to be 1.  The poles of the returned system
    will always have a magnitude less than 1.

    """

    return _rss_generate(states, inputs, outputs, 'd',
                         strictly_proper=strictly_proper)


def ssdata(sys):
    """
    Return state space data objects for a system

    Parameters
    ----------
    sys : LTI (StateSpace, or TransferFunction)
        LTI system whose data will be returned

    Returns
    -------
    (A, B, C, D): list of matrices
        State space data for the system
    """
    ss = _convertToStateSpace(sys)
    return ss.A, ss.B, ss.C, ss.D<|MERGE_RESOLUTION|>--- conflicted
+++ resolved
@@ -642,34 +642,33 @@
 
     def __call__(self, x, squeeze=True):
         """Evaluate system's transfer function at complex frequency.
-<<<<<<< HEAD
-        
-        Returns the complex frequency response `sys(x)` where `x` is `s` for 
-        continuous-time systems and `z` for discrete-time systems. 
-
-        To evaluate at a frequency omega in radians per second, enter 
-        ``x = omega * 1j``, for continuous-time systems, or 
-        ``x = exp(1j * omega * dt)`` for discrete-time systems. Or use 
-        :meth:`StateSpace.frequency_response`. 
+
+        Returns the complex frequency response `sys(x)` where `x` is `s` for
+        continuous-time systems and `z` for discrete-time systems.
+
+        To evaluate at a frequency omega in radians per second, enter
+        ``x = omega * 1j``, for continuous-time systems, or
+        ``x = exp(1j * omega * dt)`` for discrete-time systems. Or use
+        :meth:`StateSpace.frequency_response`.
 
         Parameters
         ----------
-        x: complex or complex array_like 
+        x: complex or complex array_like
             Complex frequencies
         squeeze: bool, optional (default=True)
-            If True and `sys` is single input single output (SISO), returns a 
-            1D array or scalar depending on the length of `x`. 
-            
+            If True and `sys` is single input single output (SISO), returns a
+            1D array or scalar depending on the length of `x`.
+
         Returns
         -------
         fresp : (self.outputs, self.inputs, len(x)) or len(x) complex ndarray
-            The frequency response of the system. Array is ``len(x)`` if and 
+            The frequency response of the system. Array is ``len(x)`` if and
             only if system is SISO and ``squeeze=True``.
 
-        """        
+        """
         # Use Slycot if available
         out = self.horner(x)
-        if not hasattr(x, '__len__'): 
+        if not hasattr(x, '__len__'):
             # received a scalar x, squeeze down the array along last dim
             out = np.squeeze(out, axis=2)
         if squeeze and self.issiso():
@@ -682,7 +681,7 @@
         using Laub's method from Slycot.
 
         Expects inputs and outputs to be formatted correctly. Use ``sys(x)``
-        for a more user-friendly interface. 
+        for a more user-friendly interface.
 
         Parameters
         ----------
@@ -728,107 +727,13 @@
 
     def horner(self, x):
         """Evaluate system's transfer function at complex frequency
-        using Laub's or Horner's method. 
-
-        Evaluates `sys(x)` where `x` is `s` for continuous-time systems and `z` 
-        for discrete-time systems. 
-        
-        Expects inputs and outputs to be formatted correctly. Use ``sys(x)``
-        for a more user-friendly interface. 
-=======
-
-        Returns the complex frequency response `sys(x)` where `x` is `s` for
-        continuous-time systems and `z` for discrete-time systems.
-
-        To evaluate at a frequency omega in radians per second, enter
-        ``x = omega * 1j``, for continuous-time systems, or
-        ``x = exp(1j * omega * dt)`` for discrete-time systems. Or use
-        :meth:`StateSpace.frequency_response`.
-
-        Parameters
-        ----------
-        x: complex or complex array_like
-            Complex frequencies
-        squeeze: bool, optional (default=True)
-            If True and `sys` is single input single output (SISO), returns a
-            1D array or scalar depending on the length of `x`.
-
-        Returns
-        -------
-        fresp : (self.outputs, self.inputs, len(x)) or len(x) complex ndarray
-            The frequency response of the system. Array is ``len(x)`` if and
-            only if system is SISO and ``squeeze=True``.
-
-        """
-        # Use Slycot if available
-        out = self.horner(x)
-        if not hasattr(x, '__len__'):
-            # received a scalar x, squeeze down the array along last dim
-            out = np.squeeze(out, axis=2)
-        if squeeze and self.issiso():
-            return out[0][0]
-        else:
-            return out
-
-    def slycot_laub(self, x):
-        """Evaluate system's transfer function at complex frequency
-        using Laub's method from Slycot.
+        using Laub's or Horner's method.
+
+        Evaluates `sys(x)` where `x` is `s` for continuous-time systems and `z`
+        for discrete-time systems.
 
         Expects inputs and outputs to be formatted correctly. Use ``sys(x)``
         for a more user-friendly interface.
-
-        Parameters
-        ----------
-        x : complex array_like or complex
-            Complex frequency
-
-        Returns
-        -------
-        output : (number_outputs, number_inputs, len(x)) complex ndarray
-            Frequency response
-        """
-        from slycot import tb05ad
-
-        # preallocate
-        x_arr = np.atleast_1d(x) # array-like version of x
-        n = self.states
-        m = self.inputs
-        p = self.outputs
-        out = np.empty((p, m, len(x_arr)), dtype=complex)
-        # The first call both evaluates C(sI-A)^-1 B and also returns
-        # Hessenberg transformed matrices at, bt, ct.
-        result = tb05ad(n, m, p, x_arr[0], self.A, self.B, self.C, job='NG')
-        # When job='NG', result = (at, bt, ct, g_i, hinvb, info)
-        at = result[0]
-        bt = result[1]
-        ct = result[2]
-
-        # TB05AD frequency evaluation does not include direct feedthrough.
-        out[:, :, 0] = result[3] + self.D
-
-        # Now, iterate through the remaining frequencies using the
-        # transformed state matrices, at, bt, ct.
-
-        # Start at the second frequency, already have the first.
-        for kk, x_kk in enumerate(x_arr[1:len(x_arr)]):
-            result = tb05ad(n, m, p, x_kk, at, bt, ct, job='NH')
-            # When job='NH', result = (g_i, hinvb, info)
-
-            # kk+1 because enumerate starts at kk = 0.
-            # but zero-th spot is already filled.
-            out[:, :, kk+1] = result[0] + self.D
-        return out
-
-    def horner(self, x):
-        """Evaluate system's transfer function at complex frequency
-        using Laub's or Horner's method.
-
-        Evaluates `sys(x)` where `x` is `s` for continuous-time systems and `z`
-        for discrete-time systems.
-
-        Expects inputs and outputs to be formatted correctly. Use ``sys(x)``
-        for a more user-friendly interface.
->>>>>>> 195bec3e
 
         Parameters
         ----------
@@ -842,28 +747,11 @@
 
         Notes
         -----
-<<<<<<< HEAD
-        Attempts to use Laub's method from Slycot library, with a 
-=======
         Attempts to use Laub's method from Slycot library, with a
->>>>>>> 195bec3e
         fall-back to python code.
         """
         try:
             out = self.slycot_laub(x)
-<<<<<<< HEAD
-        except (ImportError, Exception):  
-            # Fall back because either Slycot unavailable or cannot handle 
-            # certain cases.
-            x_arr = np.atleast_1d(x) # force to be an array    
-            # Preallocate 
-            out = empty((self.outputs, self.inputs, len(x_arr)), dtype=complex)
-            
-            #TODO: can this be vectorized? 
-            for idx, x_idx in enumerate(x_arr):
-                out[:,:,idx] = \
-                    np.dot(self.C, 
-=======
         except (ImportError, Exception):
             # Fall back because either Slycot unavailable or cannot handle
             # certain cases.
@@ -875,35 +763,22 @@
             for idx, x_idx in enumerate(x_arr):
                 out[:,:,idx] = \
                     np.dot(self.C,
->>>>>>> 195bec3e
                         solve(x_idx * eye(self.states) - self.A, self.B)) \
                     + self.D
         return out
 
     def freqresp(self, omega):
-<<<<<<< HEAD
-        """(deprecated) Evaluate transfer function at complex frequencies. 
-        
-        .. deprecated::0.9.0 
-            Method has been given the more pythonic name 
-            :meth:`StateSpace.frequency_response`. Or use 
-=======
         """(deprecated) Evaluate transfer function at complex frequencies.
 
         .. deprecated::0.9.0
             Method has been given the more pythonic name
             :meth:`StateSpace.frequency_response`. Or use
->>>>>>> 195bec3e
             :func:`freqresp` in the MATLAB compatibility module.
         """
         warn("StateSpace.freqresp(omega) will be removed in a "
              "future release of python-control; use "
              "sys.frequency_response(omega), or freqresp(sys, omega) in the "
-<<<<<<< HEAD
-             "MATLAB compatibility module instead", DeprecationWarning)        
-=======
              "MATLAB compatibility module instead", DeprecationWarning)
->>>>>>> 195bec3e
         return self.frequency_response(omega)
 
     # Compute poles and zeros
